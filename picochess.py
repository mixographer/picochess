--- conflicted
+++ resolved
@@ -72,13 +72,10 @@
         engine.set_option("Threads", args.threads)
     if 'Core Threads' in engine.options:  # Hiarcs
         engine.set_option("Core Threads", args.threads)
-<<<<<<< HEAD
-=======
     if args.uci_option:
         uci_parameter = args.uci_option.split('=')
         engine.set_option(uci_parameter[0], uci_parameter[1])
 
->>>>>>> a8aa166f
     # Connect to DGT board
     if args.dgt_port:
         logging.debug("Starting picochess with DGT board on [%s]", args.dgt_port)
